#   Copyright (c) 2018, EPFL/Human Brain Project PCO
#
#   Licensed under the Apache License, Version 2.0 (the "License");
#   you may not use this file except in compliance with the License.
#   You may obtain a copy of the License at
#
#       http://www.apache.org/licenses/LICENSE-2.0
#
#   Unless required by applicable law or agreed to in writing, software
#   distributed under the License is distributed on an "AS IS" BASIS,
#   WITHOUT WARRANTIES OR CONDITIONS OF ANY KIND, either express or implied.
#   See the License for the specific language governing permissions and
#   limitations under the License.


import logging
from abc import abstractmethod
import re
import codecs

from pyxus.resources.entity import Organization, Domain, Schema, Instance, Context, Entity, SearchResult, SearchResultList

LOGGER = logging.getLogger(__package__)

<<<<<<< HEAD
if hasattr(str, "decode"):  # Python 2
    def decode_escapes(s):
        return s.decode("string_escape")
else:                       # Python 3
    def decode_escapes(s):
        return codecs.getdecoder('unicode_escape')(s)[0]

=======
>>>>>>> 32faad04

class Repository(object):

    def __init__(self, http_client, constructor):
        self.path = constructor.path
        self._http_client = http_client
        self.constructor = constructor

    def create(self, entity):
        logging.debug("Creating entity: %s", entity)
        result = self._http_client.put(entity.path, entity.data)
        entity.data = result
        return entity

    def update(self, entity):
        logging.debug("Updating entity: %s", entity)
        revision = entity.get_revision()
        if revision is None:
            revision = self._get_last_revision(entity.id)
        path = "{}?rev={}".format(entity.path, revision)
        result = self._http_client.put(path, entity.data)
        if result is not None:
            new_revision = result["nxv:rev"]
            entity.data = self._read(entity.id, new_revision)
        return entity

    def delete(self, entity, revision=None):
        logging.debug("Deleting entity: %s", entity)
        if revision is None:
            revision = self._get_last_revision(entity.id)
        if not entity.is_deprecated():
            path = "{}?rev={}".format(entity.path, revision)
            result = self._http_client.delete(path)
            if result is not None:
                new_revision = result["nxv:rev"]
                entity.data = self._read(entity.id, new_revision)
        return entity

    def _read(self, identifier, revision=None):
        if revision is None:
            path = "{}/{}".format(self.path, identifier)
        else:
            path = "{}/{}?rev={}".format(self.path, identifier, revision)
        # try:
        return self._http_client.get(path)
        # except HTTPError as e:
        #     if e.response.status_code==401:
        #         return None
        #     raise e

    def _wrap_with_entity(self, search_result):
        identifier = Entity.extract_id_from_url(search_result.self_link, self.path)
        return self.constructor(identifier, search_result.data["source"], self.path) if isinstance(search_result.data, dict) and "source" in search_result.data else None

    def list_by_full_subpath(self, subpath, resolved=False):
        if not subpath.startswith('/'):
            subpath = u"/{}".format(subpath)
        if resolved:
            path = "{path}{subpath}&fields=all".format(path=self.path, subpath=subpath or '')
        else:
            path = "{path}{subpath}".format(path=self.path, subpath=subpath or '')
        return self.list_by_full_path(path)

    def list_by_full_path(self, path):
        path = decode_escapes(path)
        resolved = "fields=all" in path
        result = self._http_client.get(path)
        if result is not None:
            results = [SearchResult(r) for r in result["results"]]
            if resolved:
                results = [self._wrap_with_entity(r) for r in results]
            return SearchResultList(result["total"], results, result["links"])
        return None

    def list(self, resolved=False, subpath=None, full_text_query=None, filter_query=None, from_index=None, size=None, deprecated=False):
        subpath = "{subpath}/?{full_text_search_query}&{filter}&{from_index}&{size}&{deprecated}".format(
            path=self.path,
            subpath=subpath or '',
            full_text_search_query="q={}".format(full_text_query) if full_text_query is not None else '',
            filter="filter={}".format(filter_query) if filter_query is not None else '',
            from_index="from={}".format(from_index) if from_index is not None else '',
            size="size={}".format(size) if size is not None else '',
            deprecated="deprecated={}".format(deprecated) if deprecated is not None else ''
        )
        return self.list_by_full_subpath(subpath, resolved)

    def _get_last_revision(self, identifier):
        current_revision = self._read(identifier)
        if current_revision is not None and "nxv:rev" in current_revision:
            return current_revision.get("nxv:rev") or 0
        return 0

    def resolve_all(self, search_result_list):
        return [self.resolve(search_result) for search_result in search_result_list.results]

    def find_by_identifier(self, subpath, value, resolved=False, deprecated=False):
        return self.find_by_field(subpath, "http://schema.org/identifier", value, resolved=resolved, deprecated=deprecated)

    def find_by_field(self, subpath, field_path, value, resolved=False, deprecated=False):
        if not subpath.startswith('/'):
            subpath = u"/{}".format(subpath)
        path = "{path}{subpath}/?&filter={{\"op\":\"eq\",\"path\":\"{field_path}\",\"value\":{value}}}&{deprecated}".format(
            path=self.path,
            subpath=subpath,
            field_path=field_path,
            deprecated="deprecated={}".format(deprecated) if deprecated is not None else '',
            value=u"\"{}\"".format(value) if isinstance(value, (str, unicode)) else value
        )
        if resolved:
            path += "&fields=all"
        result = self._http_client.get(path)
        if result is not None:
            results = [SearchResult(r) for r in result["results"]]
            if resolved:
                results = [self._wrap_with_entity(r) for r in results]
            return SearchResultList(result["total"], results, result["links"])
        return None

    def fulltext_search(self, value, subpath=None, resolved=False, deprecated=False):
        if subpath is not None and not subpath.startswith('/'):
            subpath = u"/{}".format(subpath)
        else:
            subpath = ""
        path = "{path}{subpath}/?&q={query}&{deprecated}".format(path=self.path, subpath=subpath, query=value, deprecated="deprecated={}".format(deprecated) if deprecated is not None else '')
        if resolved:
            path += "&fields=all"
        result = self._http_client.get(path)
        if result is not None:
            results = [SearchResult(r) for r in result["results"]]
            if resolved:
                results = [self._wrap_with_entity(r) for r in results]
            return SearchResultList(result["total"], results, result["links"])
        return None

    @abstractmethod
    def resolve(self, search_result):
        pass


class OrganizationRepository(Repository):

    def __init__(self, http_client):
        super(OrganizationRepository, self).__init__(http_client, Organization)

    def read(self, name, revision=None):
        data = self._read(name, revision)
        return Organization(name, data, self.path) if data is not None else None

    def resolve(self, search_result):
        identifier = Entity.extract_id_from_url(search_result.self_link, self.path)
        data = self._read(identifier)
        return Organization(identifier, data, self.path) if data is not None else None


class DomainRepository(Repository):

    def __init__(self, http_client):
        super(DomainRepository, self).__init__(http_client, Domain)

    def read(self, organization, domain, revision=None):
        identifier = Domain.create_id(organization, domain)
        data = self._read(identifier, revision)
        return Domain(identifier, data, self.path) if data is not None else None

    def resolve(self, search_result):
        identifier = Entity.extract_id_from_url(search_result.self_link, self.path)
        data = self._read(identifier)
        return Domain(identifier, data, self.path) if data is not None else None


class SchemaRepository(Repository):

    def __init__(self, http_client):
        super(SchemaRepository, self).__init__(http_client, Schema)

    def read(self, organization, domain, schema, version, revision=None):
        identifier = Schema.create_id(organization, domain, schema, version)
        data = self._read(identifier, revision)
        return Schema(identifier, data, self.path) if data is not None else None

    def publish(self, entity, publish, revision=None):
        if revision is None:
            revision = self._get_last_revision(entity.id)
        path = "{}/config?rev={}".format(entity.path, revision)
        result = self._http_client.patch(path, {
            'published': publish
        })
        if result is not None:
            new_revision = result["nxv:rev"]
            entity.data = self._read(entity.id, new_revision)
        return entity

    def resolve(self, search_result):
        identifier = Entity.extract_id_from_url(search_result.self_link, self.path)
        data = self._read(identifier)
        return Schema(identifier, data, self.path) if data is not None else None


class InstanceRepository(Repository):

    def __init__(self, http_client):
        super(InstanceRepository, self).__init__(http_client, Instance)

    def create(self, entity):
        result = self._http_client.post(entity.path, entity.data)
        if result is None:
            raise ValueError("Entity was not created")
        entity.data = result
        entity.id = Instance.extract_id_from_url(result.get("@id"), self.path)
        entity.build_path()
        return entity

    @staticmethod
    def _extract_uuid(full_id_string):
        regex = "[^/]*$"
        r = re.search(regex, full_id_string)
        if r is not None:
            return r.group(0)
        return None

    def read_by_full_id(self, full_id, revision=None):
        data = self._read(full_id, revision)
        return Instance(full_id, data, self.path) if data is not None else None

    def read(self, organization, domain, schema, version, uuid, revision=None):
        identifier = Instance.create_id(organization, domain, schema, version) + "/" + uuid
        data = self._read(identifier, revision)
        return Instance(identifier, data, self.path) if data is not None else None

    def resolve(self, search_result):
        identifier = Entity.extract_id_from_url(search_result.self_link, self.path)
        data = self._read(identifier)
        return Instance(identifier, data, self.path) if data is not None else None

    def list_by_schema(self, organization, domain, schema, version, resolved=False, full_text_query=None, filter_query=None, from_index=None, size=None, deprecated=False):
        return self.list(subpath="/{}/{}/{}/{}".format(organization, domain, schema, version), resolved=resolved, full_text_query=full_text_query, filter_query=filter_query,
                         from_index=from_index, deprecated=deprecated)


class ContextRepository(Repository):

    def __init__(self, http_client):
        super(ContextRepository, self).__init__(http_client, Context)

    def read(self, organization, domain, context, version, revision=None):
        identifier = Context.create_id(organization, domain, context, version)
        data = self._read(identifier, revision)
        return Context(identifier, data, self.path) if data is not None else None

    def publish(self, entity, publish, revision=None):
        if revision is None:
            revision = self._get_last_revision(entity.id)
        path = "{}/config?rev={}".format(entity.path, revision)
        result = self._http_client.patch(path, {
            'published': publish
        })
        if result is not None:
            new_revision = result["nxv:rev"]
            entity.data = self._read(entity.id, new_revision)
        return entity

    def resolve(self, search_result):
        identifier = Entity.extract_id_from_url(search_result.self_link, self.path)
        data = self._read(identifier)
        return Context(identifier, data, self.path) if data is not None else None<|MERGE_RESOLUTION|>--- conflicted
+++ resolved
@@ -22,7 +22,6 @@
 
 LOGGER = logging.getLogger(__package__)
 
-<<<<<<< HEAD
 if hasattr(str, "decode"):  # Python 2
     def decode_escapes(s):
         return s.decode("string_escape")
@@ -30,8 +29,6 @@
     def decode_escapes(s):
         return codecs.getdecoder('unicode_escape')(s)[0]
 
-=======
->>>>>>> 32faad04
 
 class Repository(object):
 
