import logging
import os

from pyxus import ENV_VAR_BLAZEGRAPH
from pyxus.config import ENV_VAR_NEXUS_PREFIX, ENV_VAR_NEXUS_NAMESPACE, ENV_VAR_NEXUS_ENDPOINT
from pyxus.resources.repository import DomainRepository, OrganizationRepository, InstanceRepository, SchemaRepository, ContextRepository
from pyxus.utils.http_client import HttpClient
LOGGER = logging.getLogger(__package__)

class NexusClient(object):
    SUPPORTED_VERSIONS = ['0.6.2']

    @staticmethod
    def get_endpoint():
        return os.environ.get(ENV_VAR_NEXUS_ENDPOINT)

    @staticmethod
    def get_blazegraph_endpoint():
        return os.environ.get(ENV_VAR_BLAZEGRAPH)

    @staticmethod
    def get_prefix():
        return os.environ.get(ENV_VAR_NEXUS_PREFIX)

    @staticmethod
    def get_namespace():
        return os.environ.get(ENV_VAR_NEXUS_NAMESPACE)

    @staticmethod
    def get_vocab():
        return "{}/voc".format(NexusClient.get_namespace())

    @staticmethod
    def get_uuid_predicate():
        return "{}/nexus/core/uuid".format(NexusClient.get_vocab())

<<<<<<< HEAD
    def __init__(self, token=None, endpoint=None):
=======
    def __init__(self):
>>>>>>> d8c76e43
        self.version = None
        self.env = None
<<<<<<< HEAD
        self._http_client = HttpClient(NexusClient.get_endpoint() if endpoint is None else endpoint, NexusClient.get_prefix(), token=token)
=======
        self._http_client = HttpClient(NexusClient.get_endpoint(), NexusClient.get_prefix())
>>>>>>> d8c76e43
        self.domains = DomainRepository(self._http_client)
        self.contexts = ContextRepository(self._http_client)
        self.organizations = OrganizationRepository(self._http_client)
        self.instances = InstanceRepository(self._http_client)
        self.schemas = SchemaRepository(self._http_client)

    def version_check(self, supported_versions=SUPPORTED_VERSIONS):
        server_metadata_url = '{}/'.format(NexusClient.get_endpoint())

        response = self._http_client.get(server_metadata_url)

        if response is not None:
            service_name = response.get('name')
            self.version = response.get('version')
            self.env = response.get('env')
            if service_name == 'kg' and self.version in supported_versions:
                LOGGER.info('Version supported : %s\nenv: %s',
                            self.version, self.env)
                return True
            else:
                LOGGER.error('**Version unsupported**: %s\nenv: %s',
                             self.version, self.env)
                return True
        else:
            raise NexusException(response.reason)

    def get_fullpath_for_entity(self, entity):
        return "{}{}".format(NexusClient.get_namespace(), entity.path)


class NexusException(Exception):
    """Exception raised when a Nexus call fails

    Attributes:
    http_status_code -- code returned by the API
    message -- message for the exception
    """
    def __init__(self, message):
        self.message = message<|MERGE_RESOLUTION|>--- conflicted
+++ resolved
@@ -1,51 +1,24 @@
 import logging
 import os
 
-from pyxus import ENV_VAR_BLAZEGRAPH
-from pyxus.config import ENV_VAR_NEXUS_PREFIX, ENV_VAR_NEXUS_NAMESPACE, ENV_VAR_NEXUS_ENDPOINT
 from pyxus.resources.repository import DomainRepository, OrganizationRepository, InstanceRepository, SchemaRepository, ContextRepository
 from pyxus.utils.http_client import HttpClient
+
 LOGGER = logging.getLogger(__package__)
 
+ENV_VAR_NEXUS_ENDPOINT = "NEXUS_ENDPOINT"
+ENV_VAR_NEXUS_PREFIX = "NEXUS_PREFIX"
+ENV_VAR_NEXUS_NAMESPACE = "NEXUS_NAMESPACE"
+ENV_VAR_BLAZEGRAPH = "BLAZEGRAPH_ENDPOINT"
+
 class NexusClient(object):
-    SUPPORTED_VERSIONS = ['0.6.2']
+    SUPPORTED_VERSIONS = ['0.8.14']
 
-    @staticmethod
-    def get_endpoint():
-        return os.environ.get(ENV_VAR_NEXUS_ENDPOINT)
-
-    @staticmethod
-    def get_blazegraph_endpoint():
-        return os.environ.get(ENV_VAR_BLAZEGRAPH)
-
-    @staticmethod
-    def get_prefix():
-        return os.environ.get(ENV_VAR_NEXUS_PREFIX)
-
-    @staticmethod
-    def get_namespace():
-        return os.environ.get(ENV_VAR_NEXUS_NAMESPACE)
-
-    @staticmethod
-    def get_vocab():
-        return "{}/voc".format(NexusClient.get_namespace())
-
-    @staticmethod
-    def get_uuid_predicate():
-        return "{}/nexus/core/uuid".format(NexusClient.get_vocab())
-
-<<<<<<< HEAD
-    def __init__(self, token=None, endpoint=None):
-=======
-    def __init__(self):
->>>>>>> d8c76e43
+    def __init__(self, scheme=None, host=None, prefix=None, alternative_namespace=None, token=None):
         self.version = None
-        self.env = None
-<<<<<<< HEAD
-        self._http_client = HttpClient(NexusClient.get_endpoint() if endpoint is None else endpoint, NexusClient.get_prefix(), token=token)
-=======
-        self._http_client = HttpClient(NexusClient.get_endpoint(), NexusClient.get_prefix())
->>>>>>> d8c76e43
+        self.namespace =         self.env = None
+        self.config = NexusConfig(scheme, host, prefix, alternative_namespace)
+        self._http_client = HttpClient(self.config.NEXUS_ENDPOINT, self.config.NEXUS_PREFIX, token=token)
         self.domains = DomainRepository(self._http_client)
         self.contexts = ContextRepository(self._http_client)
         self.organizations = OrganizationRepository(self._http_client)
@@ -53,7 +26,7 @@
         self.schemas = SchemaRepository(self._http_client)
 
     def version_check(self, supported_versions=SUPPORTED_VERSIONS):
-        server_metadata_url = '{}/'.format(NexusClient.get_endpoint())
+        server_metadata_url = '{}/'.format(self.config.NEXUS_ENDPOINT)
 
         response = self._http_client.get(server_metadata_url)
 
@@ -73,7 +46,40 @@
             raise NexusException(response.reason)
 
     def get_fullpath_for_entity(self, entity):
-        return "{}{}".format(NexusClient.get_namespace(), entity.path)
+        return "{}{}".format(self.config.NEXUS_NAMESPACE, entity.path)
+
+
+class NexusConfig(object):
+
+    def __init__(self, scheme=None, host=None, nexus_prefix=None, nexus_namespace=None):
+       if host is None and scheme is None and ENV_VAR_NEXUS_ENDPOINT in os.environ:
+           self.NEXUS_ENDPOINT = os.environ.get(ENV_VAR_NEXUS_ENDPOINT)
+       elif host is not None and scheme is not None:
+           self.NEXUS_ENDPOINT = "{}/{}".format(scheme, host)
+       else:
+           self.NEXUS_ENDPOINT = None
+       self.NEXUS_PREFIX = os.environ.get(ENV_VAR_NEXUS_PREFIX) if nexus_prefix is None and ENV_VAR_NEXUS_PREFIX in os.environ  else nexus_prefix
+       if nexus_namespace is None and ENV_VAR_NEXUS_NAMESPACE in os.environ:
+            self.NEXUS_NAMESPACE = os.environ.get(ENV_VAR_NEXUS_NAMESPACE)
+       elif nexus_namespace is None:
+           self.NEXUS_NAMESPACE = "{}://{}/{}".format(scheme, host, nexus_prefix)
+       else:
+           self.NEXUS_NAMESPACE = None
+       self._validate()
+
+    def get_vocab(self):
+        return "{}/voc".format(self.NEXUS_NAMESPACE)
+
+    def get_uuid_predicate(self):
+        return "{}/nexus/core/uuid".format(self.get_vocab())
+
+    def _validate(self):
+        if self.NEXUS_ENDPOINT is None:
+            raise ValueError("The Nexus endpoint is not set!")
+        if self.NEXUS_PREFIX is None:
+            raise ValueError("The Nexus prefix is not set!")
+        if self.NEXUS_NAMESPACE is None:
+            raise ValueError("The Nexus namespace is not set!")
 
 
 class NexusException(Exception):
